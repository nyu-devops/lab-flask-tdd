--- conflicted
+++ resolved
@@ -4,11 +4,7 @@
 name = "pypi"
 
 [packages]
-<<<<<<< HEAD
-flask = "~=3.1.1"
-=======
 flask = "==3.1.1"
->>>>>>> 3ab703cf
 flask-sqlalchemy = "==3.1.1"
 psycopg = {extras = ["binary"], version = "==3.2.4"}
 retry2 = "==0.9.5"
